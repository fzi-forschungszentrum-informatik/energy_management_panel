--- conflicted
+++ resolved
@@ -3,13 +3,12 @@
 channels==3.0.*
 django-guardian==2.3.*
 djangorestframework==3.12.*
-<<<<<<< HEAD
+
 django-nested-admin==3.3.* #enables nested admin forms in djangos admin
 django-multiselectfield==0.1.* #Includes Multiselect (multiple radio buttons) for djangos admin page
-drf-spectacular==0.11.*  # Online Swagger-UI for REST schema 
-=======
+
 drf-spectacular==0.17.*  # Online Swagger-UI for REST schema 
->>>>>>> b030fd07
+
 django-filter==2.4.*
 
 # Other packages required for developing.
